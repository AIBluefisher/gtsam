--- conflicted
+++ resolved
@@ -1,14 +1,5 @@
-<<<<<<< HEAD
-<<<<<<< HEAD
-# Install cython components
 include(GtsamPybindWrap)
 
-# Create the cython toolbox for the gtsam library
-=======
-include(GtsamPybindWrap)
-
-# Create the python toolbox for the gtsam library
->>>>>>> ae57188cea58849a06eccbb65ae223c55259e31e
 if(GTSAM_INSTALL_PYTHON_TOOLBOX)
   # wrap gtsam add_custom_target(gtsam_header DEPENDS "../gtsam.h")
   set(ignore
@@ -27,55 +18,4 @@
     "${ignore}"
     gtsam # libs
     "gtsam;gtsam_header") # dependencies
-endif()
-=======
-# Build/install Wrap
-
-set(WRAP_BOOST_LIBRARIES
-  optimized
-    ${Boost_FILESYSTEM_LIBRARY_RELEASE}
-    ${Boost_SYSTEM_LIBRARY_RELEASE}
-    ${Boost_THREAD_LIBRARY_RELEASE}
-  debug
-    ${Boost_FILESYSTEM_LIBRARY_DEBUG}
-    ${Boost_SYSTEM_LIBRARY_DEBUG}
-    ${Boost_THREAD_LIBRARY_DEBUG}
-)
-
-# Allow for disabling serialization to handle errors related to Clang's linker
-option(GTSAM_WRAP_SERIALIZATION "If enabled, allows for wrapped objects to be saved via boost.serialization" ON)
-
-# Build the executable itself
-file(GLOB wrap_srcs "*.cpp")
-file(GLOB wrap_headers "*.h")
-list(REMOVE_ITEM wrap_srcs ${CMAKE_CURRENT_SOURCE_DIR}/wrap.cpp)
-add_library(wrap_lib STATIC ${wrap_srcs} ${wrap_headers})
-target_include_directories(wrap_lib PUBLIC
-  $<BUILD_INTERFACE:${CMAKE_SOURCE_DIR}>
-)
-if (NOT GTSAM_WRAP_SERIALIZATION)
-  target_compile_definitions(wrap_lib PUBLIC -DWRAP_DISABLE_SERIALIZE)
-endif()
-
-target_link_libraries(wrap_lib ${WRAP_BOOST_LIBRARIES})
-target_include_directories(wrap_lib PUBLIC ${Boost_INCLUDE_DIR})
-
-gtsam_assign_source_folders(${wrap_srcs} ${wrap_headers})
-add_executable(wrap wrap.cpp)
-target_link_libraries(wrap PRIVATE wrap_lib)
-
-# Set folder in Visual Studio
-file(RELATIVE_PATH relative_path "${PROJECT_SOURCE_DIR}" "${CMAKE_CURRENT_SOURCE_DIR}")
-set_target_properties(wrap_lib wrap PROPERTIES FOLDER "${relative_path}")
-
-# Install wrap binary and export target
-install(TARGETS wrap EXPORT GTSAM-exports DESTINATION bin)
-list(APPEND GTSAM_EXPORTED_TARGETS wrap)
-set(GTSAM_EXPORTED_TARGETS "${GTSAM_EXPORTED_TARGETS}" PARENT_SCOPE)
-
-# Install matlab header
-install(FILES matlab.h DESTINATION include/wrap)
-
-# Build tests
-add_subdirectory(tests)
->>>>>>> 39e08c9a
+endif()