--- conflicted
+++ resolved
@@ -19,130 +19,5 @@
 #include <gtsam_unstable/linear/QPSolver.h>
 
 namespace gtsam {
-<<<<<<< HEAD
-
-//******************************************************************************
-QPSolver::QPSolver(const QP& qp) :
-    ActiveSetSolver(1.0), qp_(qp) {
-  equalityVariableIndex_ = VariableIndex(qp_.equalities);
-  inequalityVariableIndex_ = VariableIndex(qp_.inequalities);
-  constrainedKeys_ = qp_.equalities.keys();
-  constrainedKeys_.merge(qp_.inequalities.keys());
-}
-
-//***************************************************cc***************************
-VectorValues QPSolver::solveWithCurrentWorkingSet(
-    const InequalityFactorGraph& workingSet) const {
-  GaussianFactorGraph workingGraph = qp_.cost;
-  workingGraph.push_back(qp_.equalities);
-  for (const LinearInequality::shared_ptr& factor : workingSet) {
-    if (factor->active())
-      workingGraph.push_back(factor);
-  }
-  return workingGraph.optimize();
-}
-
-//******************************************************************************
-JacobianFactor::shared_ptr QPSolver::createDualFactor(
-    Key key, const InequalityFactorGraph& workingSet,
-    const VectorValues& delta) const {
-  // Transpose the A matrix of constrained factors to have the jacobian of the
-  // dual key
-  TermsContainer Aterms = collectDualJacobians<LinearEquality>(
-      key, qp_.equalities, equalityVariableIndex_);
-  TermsContainer AtermsInequalities = collectDualJacobians<LinearInequality>(
-      key, workingSet, inequalityVariableIndex_);
-  Aterms.insert(Aterms.end(), AtermsInequalities.begin(),
-                AtermsInequalities.end());
-
-  // Collect the gradients of unconstrained cost factors to the b vector
-  if (Aterms.size() > 0) {
-    Vector b = qp_.costGradient(key, delta);
-    // to compute the least-square approximation of dual variables
-    return boost::make_shared<JacobianFactor>(Aterms, b);
-  } else {
-    return boost::make_shared<JacobianFactor>();
-  }
-}
-  
-//******************************************************************************
-QPState QPSolver::iterate(const QPState& state) const {
-  // Algorithm 16.3 from Nocedal06book.
-  // Solve with the current working set eqn 16.39, but instead of solving for p
-  // solve for x
-  VectorValues newValues = solveWithCurrentWorkingSet(state.workingSet);
-  // If we CAN'T move further
-  // if p_k = 0 is the original condition, modified by Duy to say that the state
-  // update is zero.
-  if (newValues.equals(state.values, 1e-7)) {
-    // Compute lambda from the dual graph
-    GaussianFactorGraph::shared_ptr dualGraph = buildDualGraph(state.workingSet,
-        newValues);
-    VectorValues duals = dualGraph->optimize();
-    int leavingFactor = identifyLeavingConstraint(state.workingSet, duals);
-    // If all inequality constraints are satisfied: We have the solution!!
-    if (leavingFactor < 0) {
-      return QPState(newValues, duals, state.workingSet, true,
-          state.iterations + 1);
-    } else {
-      // Inactivate the leaving constraint
-      InequalityFactorGraph newWorkingSet = state.workingSet;
-      newWorkingSet.at(leavingFactor)->inactivate();
-      return QPState(newValues, duals, newWorkingSet, false,
-          state.iterations + 1);
-    }
-  } else {
-    // If we CAN make some progress, i.e. p_k != 0
-    // Adapt stepsize if some inactive constraints complain about this move
-    double alpha;
-    int factorIx;
-    VectorValues p = newValues - state.values;
-    boost::tie(alpha, factorIx) = // using 16.41
-        computeStepSize(state.workingSet, state.values, p);
-    // also add to the working set the one that complains the most
-    InequalityFactorGraph newWorkingSet = state.workingSet;
-    if (factorIx >= 0)
-      newWorkingSet.at(factorIx)->activate();
-    // step!
-    newValues = state.values + alpha * p;
-    return QPState(newValues, state.duals, newWorkingSet, false,
-        state.iterations + 1);
-  }
-}
-
-//******************************************************************************
-pair<VectorValues, VectorValues> QPSolver::optimize(
-    const VectorValues& initialValues, const VectorValues& duals,
-    bool useWarmStart) const {
-  // Initialize workingSet from the feasible initialValues
-  InequalityFactorGraph workingSet = identifyActiveConstraints(qp_.inequalities,
-      initialValues, duals, useWarmStart);
-  QPState state(initialValues, duals, workingSet, false, 0);
-
-  /// main loop of the solver
-  while (!state.converged)
-    state = iterate(state);
-
-  return make_pair(state.values, state.duals);
-}
-
-//******************************************************************************
-pair<VectorValues, VectorValues> QPSolver::optimize() const {
-  //Make an LP with any linear cost function. It doesn't matter for initialization.
-  LP initProblem;
-  // make an unrelated key for a random variable cost
-  Key newKey = maxKey(qp_) + 1;
-  initProblem.cost = LinearCost(newKey, Vector::Ones(1));
-  initProblem.equalities = qp_.equalities;
-  initProblem.inequalities = qp_.inequalities;
-  LPInitSolver initSolver(initProblem);
-  VectorValues initValues = initSolver.solve();
-
-  return optimize(initValues);
-}
-
-} /* namespace gtsam */
-=======
 constexpr double QPPolicy::maxAlpha;
-}
->>>>>>> 9b95e18d
+}